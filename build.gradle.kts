--- conflicted
+++ resolved
@@ -4,11 +4,7 @@
 }
 
 group = "com.tellusr"
-<<<<<<< HEAD
-version = "1.0.2"
-=======
 version = "1.0.3"
->>>>>>> 4af2a0da
 
 repositories {
     mavenCentral()
